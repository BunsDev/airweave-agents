"""Image converter module for converting images to markdown.

This module provides functionality to convert images to markdown text
using Mistral OCR, metadata extraction, and optional LLM-based image description.
"""

import base64
import json
import mimetypes
import os
import shutil
import subprocess
from typing import Any, Dict, Optional, Union

from airweave.core.config import settings
from airweave.core.logging import logger
from airweave.platform.file_handling.conversion._base import (
    DocumentConverter,
    DocumentConverterResult,
)
from airweave.platform.sync.async_helpers import run_in_thread_pool

# Initialize Mistral client if API key is available
mistral_client = None
if hasattr(settings, "MISTRAL_API_KEY") and settings.MISTRAL_API_KEY:
    from mistralai import Mistral

    mistral_client = Mistral(api_key=settings.MISTRAL_API_KEY)

# Initialize OpenAI client if API key is available
openai_client = None
if hasattr(settings, "OPENAI_API_KEY") and settings.OPENAI_API_KEY:
    from openai import AsyncOpenAI

    openai_client = AsyncOpenAI(api_key=settings.OPENAI_API_KEY)

# Maximum file size for Mistral OCR (50MB in bytes)
MAX_MISTRAL_FILE_SIZE = 50 * 1024 * 1024


class AsyncImageConverter(DocumentConverter):
    """Converts images to markdown.

    Via Mistral OCRmetadata extraction and optional LLM description.
    """

    def __init__(self):
        """Initialize the image converter with available clients."""
        self.mistral_client = mistral_client
        self.openai_client = openai_client

        # Store the exiftool path instead of just a boolean
        self.exiftool_path = shutil.which("exiftool")
        self.exiftool_available = bool(self.exiftool_path)

        # Log available capabilities
        self._log_available_capabilities()

    def _log_available_capabilities(self):
        """Log which conversion capabilities are available."""
        capabilities = []
        if self.mistral_client:
            capabilities.append("Mistral OCR")
        if self.exiftool_available:
            capabilities.append("Exiftool metadata extraction")
        if self.openai_client:
            capabilities.append("OpenAI image description")

        if capabilities:
            logger.info(f"Image converter initialized with: {', '.join(capabilities)}")
        else:
            logger.warning("Image converter initialized without any processing capabilities")

    async def convert(self, local_path: str, **kwargs: Any) -> Union[None, DocumentConverterResult]:
        """Convert an image to markdown.

        Args:
            local_path: Path to the image file
            **kwargs: Additional arguments passed to converters

        Returns:
            AsyncDocumentConverterResult containing the markdown text
        """
        # Bail if not supported image type
        extension = kwargs.get("file_extension", "")
        if not self._is_supported_image(extension):
            return None

        # Check if we have minimum viable conversion capabilities
        if not self._has_minimum_viable_capabilities():
            logger.warning(
                f"Skipping image conversion for {local_path} due to insufficient capabilities"
            )
            return None

        md_content = ""

        # Try Mistral OCR first if available and file size is under 50MB
        ocr_result = await self._try_mistral_ocr(local_path)
        if ocr_result:
            return DocumentConverterResult(title=None, text_content=ocr_result.strip())

        # Add metadata if exiftool is available
        metadata_content = await self._extract_metadata_content(local_path)
        if metadata_content:
            md_content += metadata_content

        # Try describing the image with built-in OpenAI client
        llm_description = await self._try_llm_description(local_path, extension)
        if llm_description:
            md_content += f"\n# Description:\n{llm_description.strip()}\n"

        if not md_content.strip():
            logger.warning(f"No content extracted from image {local_path}")
            return None

        return DocumentConverterResult(title=None, text_content=md_content.strip())

    def _has_minimum_viable_capabilities(self) -> bool:
        """Check if we have enough capabilities for a meaningful conversion.

        Returns:
            True if we have at least one viable conversion method
        """
        return bool(self.mistral_client or self.exiftool_available or self.openai_client)

    def _is_supported_image(self, extension: str) -> bool:
        """Check if the file extension is supported.

        Args:
            extension: File extension including the dot

        Returns:
            True if supported, False otherwise
        """
        return extension.lower() in [".jpg", ".jpeg", ".png"]

    async def _try_mistral_ocr(self, local_path: str) -> Optional[str]:
        """Try to process the image with Mistral OCR if available.

        Args:
            local_path: Path to the image file

        Returns:
            OCR text result or None if unavailable or failed
        """
        if not self.mistral_client:
            return None

        try:
            file_size = os.path.getsize(local_path)
            if file_size <= MAX_MISTRAL_FILE_SIZE:
                ocr_text = await self._process_with_mistral_ocr(local_path)
                if ocr_text:
                    return ocr_text
            else:
                logger.warning(
                    f"Image {local_path} exceeds Mistral OCR size limit "
                    f"of {MAX_MISTRAL_FILE_SIZE / 1024 / 1024}MB"
                )
        except Exception as e:
            logger.error(f"Error processing image with Mistral OCR: {str(e)}")
            logger.info("Falling back to metadata extraction and LLM description")

        return None

    async def _extract_metadata_content(self, local_path: str) -> str:
        """Extract metadata from the image and format as markdown.

        Args:
            local_path: Path to the image file

        Returns:
            Formatted metadata content
        """
        if not self.exiftool_available:
            return ""

        md_content = ""
        metadata = await self._get_metadata(local_path)
        if metadata:
            for field in [
                "ImageSize",
                "Title",
                "Caption",
                "Description",
                "Keywords",
                "Artist",
                "Author",
                "DateTimeOriginal",
                "CreateDate",
                "GPSPosition",
            ]:
                if field in metadata:
                    md_content += f"{field}: {metadata[field]}\n"
        else:
            logger.info(f"No metadata extracted from {local_path}")

        return md_content

    async def _try_llm_description(self, local_path: str, extension: str) -> Optional[str]:
        """Try to get a description of the image using built-in OpenAI client.

        Args:
            local_path: Path to the image file
            extension: File extension

        Returns:
            Description text or None if unavailable
        """
        if not self.openai_client:
            return None

        try:
            prompt = "Write a detailed caption for this image."
            return await self._get_llm_description(local_path, extension, prompt)
        except Exception as e:
            logger.error(f"Error getting LLM description: {str(e)}")
            return None

    async def _process_with_mistral_ocr(self, image_path: str) -> str:
        """Process image using Mistral OCR.

        Args:
            image_path: Path to the image file

        Returns:
            String containing the OCR results in markdown format

        Raises:
            Exception: If Mistral OCR processing fails
        """
        logger.info(f"Using Mistral OCR to process image: {image_path}")

        # Upload file to Mistral (non-blocking)
        def _upload_file():
            with open(image_path, "rb") as file:
                return self.mistral_client.files.upload(
                    file={
                        "file_name": os.path.basename(image_path),
                        "content": file,
                    },
                    purpose="ocr",
                )

        uploaded_image = await run_in_thread_pool(_upload_file)

        # Get signed URL for accessing the file (non-blocking)
        signed_url = await run_in_thread_pool(
            self.mistral_client.files.get_signed_url, file_id=uploaded_image.id
        )

        # Process file with OCR (non-blocking)
        def _process_ocr():
            return self.mistral_client.ocr.process(
                model="mistral-ocr-latest",
                document={
                    "type": "image_url",
                    "image_url": signed_url.url,
                },
            )

        ocr_response = await run_in_thread_pool(_process_ocr)

        # Extract markdown content from response
        md_content = ""

        # If there are pages in the response (like for multi-page images)
        if hasattr(ocr_response, "pages") and ocr_response.pages:
            for page in ocr_response.pages:
                md_content += f"{page.markdown}"
        # If it's a simple image with direct markdown content
        elif hasattr(ocr_response, "markdown"):
            md_content = ocr_response.markdown

        return md_content.strip()

    async def _get_metadata(self, local_path: str) -> Optional[Dict[str, Any]]:
        """Get image metadata using exiftool if available."""
        try:

            def _run_exiftool():
                result = subprocess.run(
                    [self.exiftool_path, "-json", local_path], capture_output=True, text=True
                )
                return result.stdout

            stdout = await run_in_thread_pool(_run_exiftool)
            return json.loads(stdout)[0]
        except Exception as e:
            logger.error(f"Error extracting metadata with exiftool: {str(e)}")
            return None

    async def _get_llm_description(self, local_path: str, extension: str, prompt: str) -> str:
        """Get image description from OpenAI.

        Args:
            local_path: Path to the image file
            extension: File extension
            prompt: Prompt for the image description

        Returns:
            Description text

        Raises:
            Exception: If OpenAI API call fails
        """
        # Convert image to data URI
        with open(local_path, "rb") as image_file:
            content_type, _ = mimetypes.guess_type("dummy" + extension)
            if not content_type:
                content_type = "image/jpeg"
            image_base64 = base64.b64encode(image_file.read()).decode("utf-8")
            data_uri = f"data:{content_type};base64,{image_base64}"

        # Prepare messages for LLM
        messages = [
            {
                "role": "user",
                "content": [
                    {"type": "text", "text": prompt},
                    {"type": "image_url", "image_url": {"url": data_uri}},
                ],
            }
        ]

        # Get response from LLM (default to vision model)
        response = await self.openai_client.chat.completions.create(
<<<<<<< HEAD
            model="gpt-4.1-mini", messages=messages, max_tokens=300
=======
            model="gpt-5-nano", messages=messages, max_completion_tokens=3000
>>>>>>> 18fc93f3
        )
        return response.choices[0].message.content<|MERGE_RESOLUTION|>--- conflicted
+++ resolved
@@ -326,10 +326,6 @@
 
         # Get response from LLM (default to vision model)
         response = await self.openai_client.chat.completions.create(
-<<<<<<< HEAD
-            model="gpt-4.1-mini", messages=messages, max_tokens=300
-=======
             model="gpt-5-nano", messages=messages, max_completion_tokens=3000
->>>>>>> 18fc93f3
         )
         return response.choices[0].message.content