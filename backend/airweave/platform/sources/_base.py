"""Base source class."""

import base64  # for JWT payload peek
import json  # for JWT payload peek
import time  # for exp checks
from abc import abstractmethod
from typing import (
    Any,
    AsyncGenerator,
    AsyncIterable,
    Callable,
    ClassVar,
    Dict,
    Iterable,
    Optional,
    Union,
)

import httpx
from pydantic import BaseModel

from airweave.core.logging import logger
from airweave.platform.entities._base import ChunkEntity, FileEntity
from airweave.platform.file_handling.file_manager import file_manager


class BaseSource:
    """Base class for all sources."""

    _labels: ClassVar[list[str]] = []

    def __init__(self):
        """Initialize the base source."""
        self._logger: Optional[Any] = None  # Store contextual logger as instance variable
        self._token_manager: Optional[Any] = None  # Store token manager for OAuth sources
        # Optional sync identifiers for multi-tenant scoped helpers
        self._organization_id: Optional[str] = None
        self._source_connection_id: Optional[str] = None

    @property
    def logger(self):
        """Get the logger for this source, falling back to default if not set."""
        if self._logger is not None:
            return self._logger
        # Fall back to default logger
        return logger

    def set_logger(self, logger) -> None:
        """Set a contextual logger for this source."""
        self._logger = logger

    def set_sync_identifiers(self, organization_id: str, source_connection_id: str) -> None:
        """Set sync-scoped identifiers for this source instance.

        These identifiers can be used by sources to persist auxiliary metadata
        (e.g., schema catalogs) scoped to the current tenant/connection.
        """
        self._organization_id = organization_id
        self._source_connection_id = source_connection_id

    @property
    def token_manager(self):
        """Get the token manager for this source."""
        return self._token_manager

    def set_token_manager(self, token_manager) -> None:
        """Set a token manager for this source.

        Args:
            token_manager: TokenManager instance for handling OAuth token refresh
        """
        self._token_manager = token_manager

    def set_cursor(self, cursor) -> None:
        """Set the cursor for this source.

        Args:
            cursor: SyncCursor instance for tracking sync progress
        """
        self._cursor = cursor

    @property
    def cursor(self):
        """Get the cursor for this source."""
        return getattr(self, "_cursor", None)

    def get_default_cursor_field(self) -> Optional[str]:
        """Get the default cursor field for this source.

        Override this in subclasses to provide a default cursor field.
        Return None if the source doesn't have a default (requires user to specify).

        Returns:
            The default cursor field name, or None if no default
        """
        return None

    def get_effective_cursor_field(self) -> Optional[str]:
        """Get the cursor field to use for this sync.

        Returns the user-specified cursor field if available,
        otherwise falls back to the source's default.

        Returns:
            The cursor field to use, or None if no cursor field is defined
        """
        # Use cursor field from cursor if specified
        if self.cursor and hasattr(self, "cursor_field") and self.cursor.cursor_field:
            return self.cursor.cursor_field

        # Fall back to source default
        return self.get_default_cursor_field()

    def validate_cursor_field(self, cursor_field: str) -> None:
        """Validate if the given cursor field is valid for this source.

        Override this method in sources that have specific cursor field requirements.
        By default, any cursor field is considered valid (sources like PostgreSQL
        can use any column as cursor).

        Args:
            cursor_field: The cursor field to validate

        Raises:
            ValueError: If the cursor field is invalid for this source
        """
        # By default, accept any cursor field (e.g., for database sources)
        # Sources with specific requirements should override this
        pass

    async def get_access_token(self) -> Optional[str]:
        """Get a valid access token using the token manager.

        Returns:
            A valid access token if token manager is set and source uses OAuth,
            None otherwise
        """
        if self._token_manager:
            return await self._token_manager.get_valid_token()

        # Fallback to instance access_token if no token manager
        return getattr(self, "access_token", None)

    async def refresh_on_unauthorized(self) -> Optional[str]:
        """Refresh token after receiving a 401 error.

        Returns:
            New access token if refresh was successful, None otherwise
        """
        if self._token_manager:
            return await self._token_manager.refresh_on_unauthorized()
        return None

    @classmethod
    @abstractmethod
    async def create(
        cls, credentials: Optional[Any] = None, config: Optional[Dict[str, Any]] = None
    ) -> "BaseSource":
        """Create a new source instance.

        Args:
            credentials: Optional credentials for authenticated sources.
                       For AuthType.none sources, this can be None.
            config: Optional configuration parameters

        Returns:
            A configured source instance
        """
        pass

    @abstractmethod
    async def generate_entities(self) -> AsyncGenerator[ChunkEntity, None]:
        """Generate entities for the source."""
        pass

    async def process_file_entity(
        self, file_entity: FileEntity, download_url=None, access_token=None, headers=None
    ) -> Optional[ChunkEntity]:
        """Process a file entity with automatic size limit checking.

        Args:
            file_entity: The FileEntity to process
            download_url: Override the download URL (uses entity.download_url if None)
            access_token: OAuth token for authentication
            headers: Custom headers for the download

        Returns:
            The processed entity if it should be included, None if it should be skipped
        """
        # Use entity download_url if not explicitly provided
        url = download_url or file_entity.download_url
        if not url:
            self.logger.warning(f"No download URL for file {file_entity.name}")
            return None

        # Get access token (from parameter, token manager, or instance)
        token = access_token or await self.get_access_token()

        # Validate we have an access token for authentication
        if not token:
            self.logger.error(f"No access token provided for file {file_entity.name}")
            raise ValueError(f"No access token available for processing file {file_entity.name}")

        self.logger.debug(f"Processing file entity: {file_entity.name}")

        try:
            # Create stream (pass token as before)
            file_stream = file_manager.stream_file_from_url(
                url, access_token=token, headers=headers, logger=self.logger
            )

            # Process entity - Fix the stream handling issue
            processed_entity = await file_manager.handle_file_entity(
                stream=file_stream, entity=file_entity, logger=self.logger
            )

            # Skip if file was too large
            if processed_entity.airweave_system_metadata.should_skip:
                self.logger.warning(
                    f"Skipping file {processed_entity.name}: "
                    f"{processed_entity.metadata.get('error', 'Unknown reason')}"
                )

            return processed_entity
        except httpx.HTTPStatusError as e:
            # Handle specific HTTP errors gracefully
            status_code = e.response.status_code if hasattr(e, "response") else None
            error_msg = f"HTTP {status_code}: {str(e)}" if status_code else str(e)

            self.logger.error(f"HTTP error downloading file {file_entity.name}: {error_msg}")

            # Mark entity as skipped instead of failing
            file_entity.airweave_system_metadata.should_skip = True
            if not hasattr(file_entity, "metadata") or file_entity.metadata is None:
                file_entity.metadata = {}
            file_entity.metadata["error"] = error_msg
            file_entity.metadata["http_status"] = status_code

            return file_entity
        except Exception as e:
            # Log other errors but don't let them stop the sync
            self.logger.error(f"Error processing file {file_entity.name}: {str(e)}")

            # Mark entity as skipped
            file_entity.airweave_system_metadata.should_skip = True
            if not hasattr(file_entity, "metadata") or file_entity.metadata is None:
                file_entity.metadata = {}
            file_entity.metadata["error"] = str(e)

            return file_entity

    async def process_file_entity_with_content(
        self, file_entity, content_stream, metadata: Optional[Dict[str, Any]] = None
    ) -> Optional[ChunkEntity]:
        """Process a file entity with content directly available as a stream."""
        self.logger.debug(f"Processing file entity with direct content: {file_entity.name}")

        try:
            # Process entity with the file manager directly
            processed_entity = await file_manager.handle_file_entity(
                stream=content_stream, entity=file_entity, logger=self.logger
            )

            # Add any additional metadata
            if metadata and processed_entity:
                # Initialize metadata if it doesn't exist
                if not hasattr(processed_entity, "metadata") or processed_entity.metadata is None:
                    processed_entity.metadata = {}
                processed_entity.metadata.update(metadata)

            # Skip if file was too large
            if processed_entity.airweave_system_metadata.should_skip:
                self.logger.warning(
                    f"Skipping file {processed_entity.name}: "
                    f"{processed_entity.metadata.get('error', 'Unknown reason')}"
                )

            return processed_entity
        except Exception as e:
            self.logger.error(f"Error processing file {file_entity.name} with direct content: {e}")
            return None

<<<<<<< HEAD
    @abstractmethod
    async def validate(self) -> bool:
        """Validate that this source is reachable and credentials are usable.

        Returns:
            True if the source is healthy/authorized; False otherwise.

        Notes:
            OAuth2-based sources should generally implement this by calling
            `await self._validate_oauth2(...)` with the appropriate endpoints/
            credentials from their config.
        """
        raise NotImplementedError

    # ------------- NEW: reusable OAuth2 validator ----------
    async def _validate_oauth2(  # noqa: C901
        self,
        *,
        # Option A: RFC 7662 token introspection
        introspection_url: Optional[str] = None,
        client_id: Optional[str] = None,
        client_secret: Optional[str] = None,
        # Option B: Minimal authenticated ping
        ping_url: Optional[str] = None,
        # Overrides
        access_token: Optional[str] = None,
        headers: Optional[Dict[str, str]] = None,
        timeout: float = 10.0,
    ) -> bool:
        """Generic OAuth2 validation: introspection and/or a bearer ping.

        You can supply either:
          - `introspection_url` (+ `client_id` and `client_secret`) for RFC 7662,
          - or `ping_url` for a simple authorized GET using the access token,
          - or both (introspection first, then ping).

        Token refresh is attempted automatically on 401 via `token_manager`.

        Returns:
            True if the token is active and the endpoint(s) respond as expected; otherwise False.
        """
        token = access_token or await self.get_access_token()
        if not token:
            self.logger.error("OAuth2 validation failed: no access token available.")
            return False

        # Helper: safe JWT 'exp' peek (no signature verification).
        def _is_jwt_unexpired(tok: str) -> Optional[bool]:
            try:
                parts = tok.split(".")
                if len(parts) != 3:
                    return None
                # base64url decode payload
                pad = "=" * (-len(parts[1]) % 4)
                payload_bytes = base64.urlsafe_b64decode(parts[1] + pad)
                payload = json.loads(payload_bytes.decode("utf-8"))
                exp = payload.get("exp")
                if exp is None:
                    return None
                return time.time() < float(exp)
            except Exception:
                return None

        async def _do_ping(bearer: str) -> bool:
            try:
                async with httpx.AsyncClient(timeout=timeout) as client:
                    hdrs = {"Authorization": f"Bearer {bearer}"}
                    if headers:
                        hdrs.update(headers)
                    resp = await client.get(ping_url, headers=hdrs)
                    if 200 <= resp.status_code < 300:
                        return True
                    if resp.status_code == 401:
                        self.logger.info("Ping unauthorized (401); attempting token refresh.")
                        new_token = await self.refresh_on_unauthorized()
                        if new_token:
                            hdrs["Authorization"] = f"Bearer {new_token}"
                            resp = await client.get(ping_url, headers=hdrs)
                            return 200 <= resp.status_code < 300
                    self.logger.warning(f"Ping failed: HTTP {resp.status_code} - {resp.text[:200]}")
                    return False
            except httpx.RequestError as e:
                self.logger.error(f"Ping request error: {e}")
                return False

        # 1) Try RFC 7662 introspection if configured
        if introspection_url:
            try:
                async with httpx.AsyncClient(timeout=timeout) as client:
                    auth = (client_id, client_secret) if client_id and client_secret else None
                    data = {"token": token, "token_type_hint": "access_token"}
                    resp = await client.post(
                        introspection_url,
                        data=data,
                        auth=auth,
                        headers={"Accept": "application/json", **(headers or {})},
                    )
                    # Handle unauthorized by refreshing once
                    if resp.status_code == 401:
                        self.logger.info(
                            "Introspection unauthorized (401); attempting token refresh."
                        )
                        new_token = await self.refresh_on_unauthorized()
                        if new_token:
                            data["token"] = new_token
                            resp = await client.post(
                                introspection_url,
                                data=data,
                                auth=auth,
                                headers={"Accept": "application/json", **(headers or {})},
                            )

                    resp.raise_for_status()
                    body = resp.json()
                    active = bool(body.get("active", False))

                    # If the server returns exp, double-check it
                    exp = body.get("exp")
                    if exp is not None:
                        try:
                            if time.time() >= float(exp):
                                active = False
                        except Exception:
                            pass

                    if active:
                        return True

                    # If introspection says inactive, do one last lightweight check:
                    # peek exp from JWT (if it is a JWT) to avoid false negatives
                    # on non-standard servers.
                    peek = _is_jwt_unexpired(token)
                    if peek is True:
                        self.logger.debug(
                            "Token appears unexpired by JWT payload, "
                            "but introspection returned inactive."
                        )
                    else:
                        self.logger.warning("Token reported inactive by introspection.")
                    # Fall through to optional ping if provided
            except httpx.HTTPStatusError as e:
                status = e.response.status_code if getattr(e, "response", None) else "N/A"
                self.logger.error(f"Introspection HTTP error {status}: {e}")
            except httpx.RequestError as e:
                self.logger.error(f"Introspection request error: {e}")
            except Exception as e:
                self.logger.error(f"Unexpected introspection error: {e}")

        # 2) Try an authenticated ping if configured
        if ping_url:
            return await _do_ping(token)

        # 3) Last resort: if neither endpoint provided, do a best-effort JWT exp peek
        peek = _is_jwt_unexpired(token)
        if peek is not None:
            self.logger.debug("Validated via JWT 'exp' claim peek.")
            return peek

        self.logger.warning(
            "OAuth2 validation inconclusive: no endpoints provided and token format is opaque."
        )
        return False
=======
    # ------------------------------
    # Concurrency / batching helpers
    # ------------------------------
    async def process_entities_concurrent(
        self,
        items: Union[Iterable[Any], AsyncIterable[Any]],
        worker: Callable[[Any], AsyncIterable[ChunkEntity]],
        *,
        batch_size: int = 10,
        preserve_order: bool = False,
        stop_on_error: bool = False,
        max_queue_size: int = 100,
    ) -> AsyncGenerator[ChunkEntity, None]:
        """Generic bounded-concurrency driver.

        - `items`: async iterator (or iterable) of units of work.
        - `worker(item)`: async generator yielding 0..N ChunkEntity objects for that item.
        - `batch_size`: max concurrent workers.
        - `preserve_order`: if True, buffers per-item results and yields in input order.
        - `stop_on_error`: if True, cancels remaining work on first error.
        """
        results, tasks, total_workers, sentinel = await self._start_entity_workers(
            items=items,
            worker=worker,
            batch_size=batch_size,
            max_queue_size=max_queue_size,
        )

        try:
            if preserve_order:
                async for ent in self._drain_results_preserve_order(
                    results, tasks, total_workers, stop_on_error, sentinel
                ):
                    yield ent
            else:
                async for ent in self._drain_results_unordered(
                    results, tasks, total_workers, stop_on_error, sentinel
                ):
                    yield ent
        finally:
            # Ensure all tasks are cleaned up even if consumer stops early
            import asyncio as _asyncio

            await _asyncio.gather(*tasks, return_exceptions=True)

    async def _start_entity_workers(
        self,
        items: Union[Iterable[Any], AsyncIterable[Any]],
        worker: Callable[[Any], AsyncIterable[ChunkEntity]],
        *,
        batch_size: int,
        max_queue_size: int,
    ):
        """Spin up worker tasks and return (results_queue, tasks, total_workers, sentinel)."""
        import asyncio as _asyncio

        semaphore = _asyncio.Semaphore(batch_size)
        results: _asyncio.Queue = _asyncio.Queue(maxsize=max_queue_size)
        sentinel = object()

        async def run_worker(idx: int, item: Any) -> None:
            await semaphore.acquire()
            try:
                agen = worker(item)
                if not hasattr(agen, "__aiter__"):
                    raise TypeError("worker(item) must return an async iterator (async generator).")
                async for entity in agen:
                    await results.put((idx, entity, None))
            except BaseException as e:  # propagate cancellation & capture other errors
                await results.put((idx, None, e))
            finally:
                await results.put((idx, sentinel, None))  # signal completion for idx
                semaphore.release()

        tasks: list[_asyncio.Task] = []
        idx = 0

        if hasattr(items, "__aiter__"):
            async for item in items:  # type: ignore[truthy-bool]
                tasks.append(_asyncio.create_task(run_worker(idx, item)))
                idx += 1
        else:
            for item in items:  # type: ignore[arg-type]
                tasks.append(_asyncio.create_task(run_worker(idx, item)))
                idx += 1

        return results, tasks, idx, sentinel

    async def _drain_results_unordered(
        self,
        results,
        tasks,
        total_workers: int,
        stop_on_error: bool,
        sentinel: object,
    ) -> AsyncGenerator[ChunkEntity, None]:
        """Yield results as they arrive; stop early on error if requested."""
        done_workers = 0
        while done_workers < total_workers:
            i, payload, err = await results.get()
            if payload is sentinel:
                done_workers += 1
                continue
            if err:
                self.logger.error(f"Worker {i} error: {err}", exc_info=True)
                if stop_on_error:
                    for t in tasks:
                        t.cancel()
                    raise err
                continue
            yield payload  # type: ignore[misc]

    async def _drain_results_preserve_order(
        self,
        results,
        tasks,
        total_workers: int,
        stop_on_error: bool,
        sentinel: object,
    ) -> AsyncGenerator[ChunkEntity, None]:
        """Buffer per-item results and yield in input order."""
        buffers: Dict[int, list[ChunkEntity]] = {}
        finished: set[int] = set()
        next_idx = 0
        done_workers = 0

        while done_workers < total_workers:
            i, payload, err = await results.get()
            if payload is sentinel:
                finished.add(i)
                done_workers += 1
            elif err:
                self.logger.error(f"Worker {i} error: {err}", exc_info=True)
                if stop_on_error:
                    for t in tasks:
                        t.cancel()
                    raise err
                # We'll still wait for this worker's sentinel to preserve ordering.
            else:
                buffers.setdefault(i, []).append(payload)  # type: ignore[arg-type]

            while next_idx in finished:
                for ent in buffers.pop(next_idx, []):
                    yield ent
                next_idx += 1
>>>>>>> bc9afe8a


class Relation(BaseModel):
    """A relation between two entities."""

    source_entity_type: type[ChunkEntity]
    source_entity_id_attribute: str
    target_entity_type: type[ChunkEntity]
    target_entity_id_attribute: str
    relation_type: str<|MERGE_RESOLUTION|>--- conflicted
+++ resolved
@@ -280,22 +280,11 @@
             self.logger.error(f"Error processing file {file_entity.name} with direct content: {e}")
             return None
 
-<<<<<<< HEAD
     @abstractmethod
     async def validate(self) -> bool:
-        """Validate that this source is reachable and credentials are usable.
-
-        Returns:
-            True if the source is healthy/authorized; False otherwise.
-
-        Notes:
-            OAuth2-based sources should generally implement this by calling
-            `await self._validate_oauth2(...)` with the appropriate endpoints/
-            credentials from their config.
-        """
+        """Validate that this source is reachable and credentials are usable."""
         raise NotImplementedError
 
-    # ------------- NEW: reusable OAuth2 validator ----------
     async def _validate_oauth2(  # noqa: C901
         self,
         *,
@@ -443,7 +432,7 @@
             "OAuth2 validation inconclusive: no endpoints provided and token format is opaque."
         )
         return False
-=======
+
     # ------------------------------
     # Concurrency / batching helpers
     # ------------------------------
@@ -459,6 +448,13 @@
     ) -> AsyncGenerator[ChunkEntity, None]:
         """Generic bounded-concurrency driver.
 
+        Returns:
+            True if the source is healthy/authorized; False otherwise.
+
+        Notes:
+            OAuth2-based sources should generally implement this by calling
+            `await self._validate_oauth2(...)` with the appropriate endpoints/
+            credentials from their config.
         - `items`: async iterator (or iterable) of units of work.
         - `worker(item)`: async generator yielding 0..N ChunkEntity objects for that item.
         - `batch_size`: max concurrent workers.
@@ -589,7 +585,6 @@
                 for ent in buffers.pop(next_idx, []):
                     yield ent
                 next_idx += 1
->>>>>>> bc9afe8a
 
 
 class Relation(BaseModel):
