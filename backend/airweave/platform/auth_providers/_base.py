"""Base auth provider class."""

from abc import ABC, abstractmethod
from typing import Any, Dict, List, Optional

from airweave.core.logging import logger
from airweave.platform.auth_providers.auth_result import AuthResult


class BaseAuthProvider(ABC):
    """Base class for all auth providers."""

    def __init__(self):
        """Initialize the base auth provider."""
        self._logger: Optional[Any] = None  # Store contextual logger as instance variable

    @property
    def logger(self):
        """Get the logger for this auth provider, falling back to default if not set."""
        if self._logger is not None:
            return self._logger
        # Fall back to default logger
        return logger

    def set_logger(self, logger) -> None:
        """Set a contextual logger for this auth provider."""
        self._logger = logger

    @classmethod
    @abstractmethod
    async def create(
        cls, credentials: Optional[Any] = None, config: Optional[Dict[str, Any]] = None
    ) -> "BaseAuthProvider":
        """Create a new auth provider instance.

        Args:
            credentials: Optional credentials for authenticated auth providers.
            config: Optional configuration parameters

        Returns:
            A configured auth provider instance
        """
        pass

    # TODO something like: get_creds_for_source
    @abstractmethod
    async def get_creds_for_source(
        self, source_short_name: str, source_auth_config_fields: List[str]
    ) -> Dict[str, Any]:
        """Get credentials for a source.

        Args:
            source_short_name: The short name of the source to get credentials for
            source_auth_config_fields: The fields required for the source auth config
        """
        pass

<<<<<<< HEAD
    async def get_auth_result(
        self, source_short_name: str, source_auth_config_fields: List[str]
    ) -> AuthResult:
        """Get auth result with explicit mode (direct vs proxy).

        Default implementation calls get_creds_for_source and returns direct mode.
        Subclasses can override to return proxy mode when needed.

        Args:
            source_short_name: The short name of the source
            source_auth_config_fields: The fields required for the source auth config

        Returns:
            AuthResult with explicit mode and credentials/config
        """
        # Default: try to get credentials directly
        credentials = await self.get_creds_for_source(source_short_name, source_auth_config_fields)
        return AuthResult.direct(credentials)
=======
    @abstractmethod
    async def validate(self) -> bool:
        """Validate that the auth provider connection works.

        Returns:
            True if the connection is valid, False otherwise

        Raises:
            HTTPException: If validation fails with detailed error message
        """
        pass
>>>>>>> 1bafcf5e
<|MERGE_RESOLUTION|>--- conflicted
+++ resolved
@@ -55,7 +55,18 @@
         """
         pass
 
-<<<<<<< HEAD
+    @abstractmethod
+    async def validate(self) -> bool:
+        """Validate that the auth provider connection works.
+
+        Returns:
+            True if the connection is valid, False otherwise
+
+        Raises:
+            HTTPException: If validation fails with detailed error message
+        """
+        pass
+
     async def get_auth_result(
         self, source_short_name: str, source_auth_config_fields: List[str]
     ) -> AuthResult:
@@ -73,17 +84,4 @@
         """
         # Default: try to get credentials directly
         credentials = await self.get_creds_for_source(source_short_name, source_auth_config_fields)
-        return AuthResult.direct(credentials)
-=======
-    @abstractmethod
-    async def validate(self) -> bool:
-        """Validate that the auth provider connection works.
-
-        Returns:
-            True if the connection is valid, False otherwise
-
-        Raises:
-            HTTPException: If validation fails with detailed error message
-        """
-        pass
->>>>>>> 1bafcf5e
+        return AuthResult.direct(credentials)