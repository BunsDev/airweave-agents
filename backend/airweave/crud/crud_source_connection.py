--- conflicted
+++ resolved
@@ -134,18 +134,11 @@
             sc_id = str(sc.id) if hasattr(sc, "id") else "unknown"
             if sc.sync_id and sc.sync_id in sync_job_info:
                 job_info = sync_job_info[sc.sync_id]
-<<<<<<< HEAD
-                sc.last_sync_job_id = job_info["id"]
-                sc.last_sync_job_status = job_info["status"]
-                sc.last_sync_job_started_at = job_info["started_at"]
-                sc.last_sync_job_completed_at = job_info["completed_at"]
-=======
                 sc.latest_sync_job_id = job_info["id"]
                 sc.latest_sync_job_status = job_info["status"]
                 sc.latest_sync_job_started_at = job_info["started_at"]
                 sc.latest_sync_job_completed_at = job_info["completed_at"]
                 sc.latest_sync_job_error = job_info["error"] if "error" in job_info else None
->>>>>>> 18fc93f3
 
                 # Set the ephemeral status based on the latest sync job
                 job = SyncJob(
