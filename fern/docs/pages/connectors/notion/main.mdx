---
title: "Notion"
description: "Notion integration with Airweave"
---

{/* AUTO-GENERATED CONTENT START */}



<div className="connector-header">
  <img src="icon.svg" alt="Notion logo" width="72" height="72" className="connector-icon" />
  <div className="connector-info">
    <h1>Notion</h1>
    <p>Connect your Notion data to Airweave</p>
  </div>
</div>

## Overview

The Notion connector allows you to sync data from Notion into Airweave, making it available for search and retrieval by your agents.

## Configuration


### NotionSource

Comprehensive Notion source implementation with content aggregation.


<Card
  title="View Source Code"
  icon="brands github"
  href="https://github.com/airweave-ai/airweave/tree/main/backend/airweave/platform/sources/notion.py"
>
  Explore the Notion connector implementation
</Card>

### Authentication

This connector uses **OAuth 2.0 authentication flow**.

<Card
  title="Authentication Configuration"
  className="auth-config-card"
  style={{ backgroundColor: 'rgba(0, 0, 0, 0.1)', padding: '16px', marginBottom: '24px' }}
>

Notion authentication credentials schema.
<ParamField
  path="access_token"
  type="str"
  required={true}
>
  The access token for your Notion app.
</ParamField>
</Card>


## Entities

The following data models are available for this connector:

<Accordion title="NotionDatabaseEntity">

Schema for a Notion database.

| Field | Type | Description |
|-------|------|-------------|
| database_id | str | The ID of the database |
| title | str | The title of the database |
| description | str | The description of the database |
| properties | Dict[str, Any] | Database properties schema |
| parent_id | str | The ID of the parent |
| parent_type | str | The type of the parent (workspace, page_id, etc.) |
| icon | Optional[Dict[str, Any]] | The icon of the database |
| cover | Optional[Dict[str, Any]] | The cover of the database |
| archived | bool | Whether the database is archived |
| is_inline | bool | Whether the database is inline |
| url | str | The URL of the database |
| created_time | Optional[datetime] | When the database was created |
| last_edited_time | Optional[datetime] | When the database was last edited |

</Accordion>
<Accordion title="NotionPageEntity">

Schema for a Notion page with aggregated content.

| Field | Type | Description |
|-------|------|-------------|
| page_id | str | The ID of the page |
| parent_id | str | The ID of the parent |
| parent_type | str | The type of the parent (workspace, page_id, database_id, etc.) |
| title | str | The title of the page |
| content | str | Full aggregated content of the page in markdown |
| properties | Dict[str, Any] | Page properties |
| property_entities | List[Any] | Structured property entities |
| files | List[Any] | Files referenced in the page |
| icon | Optional[Dict[str, Any]] | The icon of the page |
| cover | Optional[Dict[str, Any]] | The cover of the page |
| archived | bool | Whether the page is archived |
| in_trash | bool | Whether the page is in trash |
| url | str | The URL of the page |
| content_blocks_count | int | Number of blocks processed |
| max_depth | int | Maximum nesting depth of blocks |
| created_time | Optional[datetime] | When the page was created |
| last_edited_time | Optional[datetime] | When the page was last edited |
<<<<<<< HEAD

</Accordion>
<Accordion title="NotionPropertyEntity">

Schema for a Notion database page property.

| Field | Type | Description |
|-------|------|-------------|
| property_id | str | The ID of the property |
| property_name | str | The name of the property |
| property_type | str | The type of the property |
| page_id | str | The ID of the page this property belongs to |
| database_id | str | The ID of the database this property belongs to |
| value | Optional[Any] | The raw value of the property |
| formatted_value | str | The formatted/display value of the property |
| metadata_type | str | The type of property this entity represents |

</Accordion>
<Accordion title="NotionFileEntity">

Schema for a Notion file.

| Field | Type | Description |
|-------|------|-------------|
| file_type | str | The type of file (file, external, file_upload) |
| url | str | The URL to access the file |
| expiry_time | Optional[datetime] | When the file URL expires (for Notion-hosted files) |
| caption | str | The caption of the file |
| metadata | Optional[Dict[str, Any]] | Additional metadata about the file |
=======

</Accordion>
<Accordion title="NotionPropertyEntity">

Schema for a Notion database page property.

| Field | Type | Description |
|-------|------|-------------|
| property_id | str | The ID of the property |
| property_name | str | The name of the property |
| property_type | str | The type of the property |
| page_id | str | The ID of the page this property belongs to |
| database_id | str | The ID of the database this property belongs to |
| value | Optional[Any] | The raw value of the property |
| formatted_value | str | The formatted/display value of the property |
>>>>>>> 97667d9b

</Accordion>




{/* AUTO-GENERATED CONTENT END */}<|MERGE_RESOLUTION|>--- conflicted
+++ resolved
@@ -24,6 +24,7 @@
 
 ### NotionSource
 
+Comprehensive Notion source implementation with content aggregation.
 Comprehensive Notion source implementation with content aggregation.
 
 
@@ -54,6 +55,21 @@
   The access token for your Notion app.
 </ParamField>
 </Card>
+<Card
+  title="Authentication Configuration"
+  className="auth-config-card"
+  style={{ backgroundColor: 'rgba(0, 0, 0, 0.1)', padding: '16px', marginBottom: '24px' }}
+>
+
+Notion authentication credentials schema.
+<ParamField
+  path="access_token"
+  type="str"
+  required={true}
+>
+  The access token for your Notion app.
+</ParamField>
+</Card>
 
 
 ## Entities
@@ -62,6 +78,7 @@
 
 <Accordion title="NotionDatabaseEntity">
 
+Schema for a Notion database.
 Schema for a Notion database.
 
 | Field | Type | Description |
@@ -79,10 +96,23 @@
 | url | str | The URL of the database |
 | created_time | Optional[datetime] | When the database was created |
 | last_edited_time | Optional[datetime] | When the database was last edited |
+| title | str | The title of the database |
+| description | str | The description of the database |
+| properties | Dict[str, Any] | Database properties schema |
+| parent_id | str | The ID of the parent |
+| parent_type | str | The type of the parent (workspace, page_id, etc.) |
+| icon | Optional[Dict[str, Any]] | The icon of the database |
+| cover | Optional[Dict[str, Any]] | The cover of the database |
+| archived | bool | Whether the database is archived |
+| is_inline | bool | Whether the database is inline |
+| url | str | The URL of the database |
+| created_time | Optional[datetime] | When the database was created |
+| last_edited_time | Optional[datetime] | When the database was last edited |
 
 </Accordion>
 <Accordion title="NotionPageEntity">
 
+Schema for a Notion page with aggregated content.
 Schema for a Notion page with aggregated content.
 
 | Field | Type | Description |
@@ -90,7 +120,15 @@
 | page_id | str | The ID of the page |
 | parent_id | str | The ID of the parent |
 | parent_type | str | The type of the parent (workspace, page_id, database_id, etc.) |
+| parent_id | str | The ID of the parent |
+| parent_type | str | The type of the parent (workspace, page_id, database_id, etc.) |
 | title | str | The title of the page |
+| content | str | Full aggregated content of the page in markdown |
+| properties | Dict[str, Any] | Page properties |
+| property_entities | List[Any] | Structured property entities |
+| files | List[Any] | Files referenced in the page |
+| icon | Optional[Dict[str, Any]] | The icon of the page |
+| cover | Optional[Dict[str, Any]] | The cover of the page |
 | content | str | Full aggregated content of the page in markdown |
 | properties | Dict[str, Any] | Page properties |
 | property_entities | List[Any] | Structured property entities |
@@ -104,7 +142,6 @@
 | max_depth | int | Maximum nesting depth of blocks |
 | created_time | Optional[datetime] | When the page was created |
 | last_edited_time | Optional[datetime] | When the page was last edited |
-<<<<<<< HEAD
 
 </Accordion>
 <Accordion title="NotionPropertyEntity">
@@ -134,23 +171,6 @@
 | expiry_time | Optional[datetime] | When the file URL expires (for Notion-hosted files) |
 | caption | str | The caption of the file |
 | metadata | Optional[Dict[str, Any]] | Additional metadata about the file |
-=======
-
-</Accordion>
-<Accordion title="NotionPropertyEntity">
-
-Schema for a Notion database page property.
-
-| Field | Type | Description |
-|-------|------|-------------|
-| property_id | str | The ID of the property |
-| property_name | str | The name of the property |
-| property_type | str | The type of the property |
-| page_id | str | The ID of the page this property belongs to |
-| database_id | str | The ID of the database this property belongs to |
-| value | Optional[Any] | The raw value of the property |
-| formatted_value | str | The formatted/display value of the property |
->>>>>>> 97667d9b
 
 </Accordion>
 
